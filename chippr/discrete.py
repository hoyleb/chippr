--- conflicted
+++ resolved
@@ -36,17 +36,14 @@
         self.normweights = np.cumsum(self.weights) / np.sum(self.weights)
         self.distweights = np.cumsum(self.weights) / np.dot(self.weights, self.dbins)
 
-<<<<<<< HEAD
-    def pdf(self, xs):
-        return self.evaluate(xs)
-=======
         self.funcs = [UD(self.bin_ends[i], self.bin_ends[i+1]) for i in self.bin_range]
         if self.n_bins > 1:
             self.dist = GMM(self.funcs, weights=self.weights)
         else:
             self.dist = self.funcs[0]
-        # print(self.dist)
->>>>>>> 36e0405c
+
+    def pdf(self, xs):
+        return self.evaluate(xs)
 
     def evaluate_one(self, x):
         """
@@ -62,21 +59,21 @@
         p: float
             value of discrete probability distribution at x
         """
-<<<<<<< HEAD
-        p = d.eps
-        for k in self.bin_range:
-            try:
-                if x > self.bin_ends[k] and x < self.bin_ends[k+1]:
-                    p = self.distweights[k]
-            except ValueError:
-                print('x should be a float: '+str(x))
-=======
+# <<<<<<< HEAD
+#         p = d.eps
+#         for k in self.bin_range:
+#             try:
+#                 if x > self.bin_ends[k] and x < self.bin_ends[k+1]:
+#                     p = self.distweights[k]
+#             except ValueError:
+#                 print('x should be a float: '+str(x))
+# =======
         # p = d.eps
         # for k in self.bin_range:
         #     if x > self.bin_ends[k] and x < self.bin_ends[k+1]:
         #         p = self.distweights[k]
         p = self.dist.probability(x)
->>>>>>> 36e0405c
+# >>>>>>> 36e0405ccf793555ef4a20c9b763ca00ac75d5c5
         return p
 
     def evaluate(self, xs):
