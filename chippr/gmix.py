--- conflicted
+++ resolved
@@ -42,12 +42,12 @@
         self.min_x = limits[0]
         self.max_x = limits[1]
 
-<<<<<<< HEAD
-    def pdf(self, xs):
-        return self.evaluate(xs)
-=======
+# <<<<<<< HEAD
+#     def pdf(self, xs):
+#         return self.evaluate(xs)
+# =======
         self.dist = GMM(self.funcs, weights=self.amps)
->>>>>>> 36e0405c
+# >>>>>>> 36e0405ccf793555ef4a20c9b763ca00ac75d5c5
 
     def evaluate_one(self, x):
         """
