# Wrapper for pomegranate.distributions.IndependentComponentsDistribution

import sys

import numpy as np
from pomegranate.distributions import IndependentComponentsDistribution as ICD

import chippr
from chippr import defaults as d
from chippr import utils as u

class multi_dist(object):

    def __init__(self, funcs):
        """
        A multidimensional freeform probability distribution object for
        independent dimensions

        Parameters
        ----------
        funcs: list, chippr.gauss or chippr.discrete or chippr.gmix objects
            1D functions, one per dimension
        """
        self.funcs = funcs
        self.dims = len(funcs)
        # for d in range(self.dims):
        #     print('multi dist '+str((d, type(self.funcs[d]))))
        self.funcs = [func.dist for func in self.funcs]
        self.dist = ICD(self.funcs)

    def evaluate_one(self, point):
        """
        Function to evaluate the probability at a point in multidimensional
        space

        Parameters
        ----------
        point: numpy.ndarray, float
            coordinate at which to evaluate the probability

        Returns
        -------
        prob: float
            probability associated with point
        """
        # prob = 1.
        # for d in range(self.dims):
        #     prob *= self.funcs[d].evaluate_one(point[d])
        prob = self.dist.probability(point)
        return prob

    def evaluate(self, points):
        """
        Function to evaluate the probability at a point in multidimensional
        space

        Parameters
        ----------
        points: numpy.ndarray, float
            coordinates at which to evaluate the probability

        Returns
        -------
        probs: float
            probabilities associated with points
        """
<<<<<<< HEAD
        if len(np.shape(points)) == 1:
            return self.evaluate_one(points)
        probs = np.ones(len(points))
        points = points.T
        for d in range(self.dims):
            probs *= self.funcs[d].evaluate(points[d])
=======
        # if len(np.shape(points.T)) == 1:
        #     return self.evaluate_one(points)
        # probs = np.ones(len(points))
        # points = points.T
        # for d in range(self.dims):
        #     probs *= self.funcs[d].evaluate(points[d])
        probs = self.dist.probability(points)
>>>>>>> 36e0405c
        return probs

    def sample_one(self):
        """
        Function to take one sample from independent distributions

        Returns
        -------
        point: numpy.ndarray, float
            single sample from independent distributions
        """
        # point = np.zeros(self.dims)
        # for d in range(self.dims):
        #     point[d] = self.funcs[d].sample_one()
        point = self.dist.sample(1)
        return point

    def sample(self, n_samps):
        """
        Function to sample from multivariate Gaussian probability distribution

        Parameters
        ----------
        n_samps: positive int
            number of samples to take

        Returns
        -------
        points: ndarray, float
            array of n_samps samples from independent distributions
        """
        # print('multi_dist trying to sample '+str(n_samps)+' from '+str(self.dist))
        # points = np.array([self.sample_one() for n in range(n_samps)])
        points = np.array(self.dist.sample(n_samps))
        # print('multi_dist sampled '+str(n_samps)+' from '+str(self.dist))
        return points<|MERGE_RESOLUTION|>--- conflicted
+++ resolved
@@ -64,14 +64,14 @@
         probs: float
             probabilities associated with points
         """
-<<<<<<< HEAD
-        if len(np.shape(points)) == 1:
-            return self.evaluate_one(points)
-        probs = np.ones(len(points))
-        points = points.T
-        for d in range(self.dims):
-            probs *= self.funcs[d].evaluate(points[d])
-=======
+# <<<<<<< HEAD
+#         if len(np.shape(points)) == 1:
+#             return self.evaluate_one(points)
+#         probs = np.ones(len(points))
+#         points = points.T
+#         for d in range(self.dims):
+#             probs *= self.funcs[d].evaluate(points[d])
+# =======
         # if len(np.shape(points.T)) == 1:
         #     return self.evaluate_one(points)
         # probs = np.ones(len(points))
@@ -79,7 +79,7 @@
         # for d in range(self.dims):
         #     probs *= self.funcs[d].evaluate(points[d])
         probs = self.dist.probability(points)
->>>>>>> 36e0405c
+# >>>>>>> 36e0405ccf793555ef4a20c9b763ca00ac75d5c5
         return probs
 
     def sample_one(self):
