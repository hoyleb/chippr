--- conflicted
+++ resolved
@@ -1,13 +1,7 @@
 \documentclass[iop]{emulateapj}
-<<<<<<< HEAD
-%\documentclass[preprint]{aastex}
-%\documentclass[12pt, onecolumn]{emulateapj}
-%\documentstyle[aas2pp4,natbib209]{article}
-=======
 % \documentclass[preprint]{aastex}
 % \documentclass[12pt, onecolumn]{emulateapj}
 % \documentstyle[aas2pp4,natbib209]{article}
->>>>>>> 396f2ce7
 
 \usepackage{tikz}
 \usepackage{natbib}
@@ -64,7 +58,6 @@
 \section{Method}
 \label{sec:method}
 
-<<<<<<< HEAD
 This paper presents a mathematically consistent method for obtaining the posterior probability distribution over the redshift distribution $n(z)$ using a catalog of photo-$z$ PDFs.  We start by introducing some nomenclature, definitions, and symbols that will be used throughout Secs. \ref{sec:model}, \ref{sec:others}, and \ref{sec:implementation}.
 
 We shall say the parameters comprising $\vec{\phi}$ define the redshift distribution under some functional form about which this method is agnostic, so long as the functional form evaluated with some true values of the parameters accurately describes the true $n(z)$.  Since the redshift distribution is itself a probability distribution, it may be written as $p(z | \vec{\phi})$.
@@ -86,24 +79,10 @@
 	\begin{center}
 		\includegraphics[width=0.5\textwidth]{pgm.png}
 		\caption{This directed acyclic graph corresponds to a probabilistic graphical model for a Bayesian hierarchical inference of $p(\vec{\phi}|\{\vec{d}_{i}\})$.  In this graph, all random variables are shown in circles, with observed random variables shown in shaded circles.  Relationships between variables are indicated by arrows from parameters to the variables distributed according to functions of them.  The box indicates that there are a number of copies of the relationships between boxed parameters, each independent of all others.  The hyperparameters comprising $\vec{\phi}$, which define $n(z)$, are at the top.  Independently drawn from a function of the hyperparameters $\vec{\phi}$ are galaxy redshifts $\{z_{i}\}$ below.  The observed galaxy photometry $\{\vec{d}_{i}\}$, shown in shaded circles, is determined by the redshifts above.}
-=======
-This paper presents a mathematically consistent method for obtaining the posterior distribution over the redshift density function $n(z)$ using a catalog of photo-$z$ PDFs.
-
-\subsection{Model}
-\label{sec:model}
-
-The directed acyclic graph of Fig. \ref{fig:pgm} represents a probabilistic graphical model for hierarchical inference of $n(z)$, the mathematical interpretation of which will be presented below.
-
-\begin{figure}
-	\begin{center}
- 		\includegraphics[width=0.5\textwidth]{fig/pgm.png}
-		\caption{This directed acyclic graph corresponds to a PGM for a hierarchical inference of $p(\vec{\theta}|\{\vec{d}_{i}\})$.  In this graph, all random variables are shown in circles, with observed random variables shown in shaded circles.  Relationships between variables are indicated by arrows from parameters to the variables distributed according to functions of them.  The box indicates that there are a number of copies of the relationships between boxed parameters, each independent of all others.  The hyperparameters $\vec{\theta}$ representing $n(z)$ are at the top.  Independently drawn from a function of the hyperparameters $\vec{\theta}$ are galaxy redshifts $\{z_{i}\}$ below.  The observed galaxy photometry $\{\vec{d}_{i}\}$, shown in shaded circles, is determined by the redshifts above.}
->>>>>>> 396f2ce7
 	\label{fig:pgm}
 	\end{center}
 \end{figure}
 
-<<<<<<< HEAD
 % It would be easy to estimate $\vec{\phi}$ given $\{z_{i}\}_{N}$, however, what we actually have is photometric data $\{\vec{d}_{i}\}_{N}$ which we used to derive photo-$z$ PDFs.  Because a photo-$z$ PDF is a probability distribution conditioned on the photometric data, it must be interpreted as a posterior probability distribution.  
 
 % In addition to the data, the posterior probability distribution is conditioned on other information about how it was made, which is in general specific to the method that produced it.  This information only influences the posterior by its implicit distribution over redshifts, which we call the interim prior over redshift.  The interim prior, like the redshift distribution we wish to infer, has some functional form with some parameters, but since the redshift distribution and interim prior need not share the same parametrization, we will use $\vec{\alpha}$ to represent the parameters for the interim prior.  Thus, the posterior probability that is often oversimplified as "$p(z_{i})$" is really the interim posterior probability $p(z_{i} | \vec{d}_{i}, \vec{\alpha})$.  Note that we will assume that all galaxies whose photo-$z$ interim posteriors are derived by a single method share the same interim prior $p(z | \vec{\alpha})$; depending on the method, this may not always be true.
@@ -126,20 +105,14 @@
 Given a catalog of photo-$z$ interim posteriors $\{p(z_{i} | \vec{d}_{i}, \vec{\alpha})\}$
 
 To make use of the photo-$z$ interim priors, it is absolutely essential that $\vec{\alpha}$ be known.  
-=======
-\textbf{Math from \texttt{prob-z} version will go here.}
->>>>>>> 396f2ce7
 
 This framework entails a number of choices and assumptions that must be addressed explicitly.
 
 \begin{enumerate}
-<<<<<<< HEAD
 	\item The chosen functional form with parameters $\vec{\phi}$ must actually be able to describe the true redshift distribution.
 	\item The photometric data and redshift for each galaxy is independent of the photometric data and redshifts of all other galaxies.
 	\item There is one interim prior with parameters $\vec{\phi}^{*}$ shared among all galaxies in the survey.
 	\item We must choose a hyperprior probability distribution $p(\vec{\phi})$ over the hyperparameters.
-=======
->>>>>>> 396f2ce7
 	\item While we advocate for the approach of hierarchical inference, the probabilistic graphical model presented here is not the only one that could be proposed.
 \end{enumerate}
 
@@ -172,33 +145,6 @@
 \subsubsection{Mock Data}
 \label{sec:mockdata}
 
-<<<<<<< HEAD
-The mock data used here are produced by the following steps.  
-
-This method for deriving mock data is referred to as the fiducial case, and variations on it will refer directly to the steps that are altered.
-
-\subsubsection{$n(z)$ Accuracy Metric}
-\label{sec:accuracy}
-
-The Kullback-Leibler divergence is our primary measure of the accuracy of estimators of $n(z)$ in cases of mock data with known true redshifts.
-
-\textbf{Review precision and bias from \texttt{kld.ipynb} and interpret in terms of a \% difference.}
-
-\subsection{Emulated Data Quality Effects}
-\label{sec:likelihoods}
-
-In the following test cases, we vary the properties of the mock photo-$z$ likelihoods in an effort to emulate known systematics in photo-$z$ estimation.
-
-\subsubsection{Intrinsic Scatter}
-\label{sec:intscat}
-
-One major concern about photo-$z$s is the intrinsic scatter of point estimators, including those derived from photo-$z$ PDFs, that is observed to varying extents with every existing photo-$z$ algorithm and illustrated in Fig. \ref{fig:intscat}.  
-
-\begin{figure}
-	\begin{center}
-		%\includegraphics[width=0.5\textwidth]{pgm.png}
-		\caption{[plot of $z_{phot}$ vs. $z_{spec}$ with varying intrinsic scatter]}
-=======
 The mock data used here are produced by the following steps.
 
 \begin{enumerate}
@@ -268,16 +214,11 @@
 		\includegraphics[width=0.5\textwidth]{fig/high_scatter/scatter.png}\\
 		\includegraphics[width=0.5\textwidth]{fig/high_scatter/estimators.png}		
 		\caption{As the intrinsic scatter increases, the discrepancy between estimators increases.  In particular, the stacked estimator and marginalized point estimators predict $\ln[n(z)]$ to be smoother than the truth, while the  [This would be a lot more compelling with more galaxies.  Also, the weird edge effects in the top panel are real, because the point estimator is the MAP, not the center of the Gaussian likelihood, and there's no requirement that the mean of the likelihood be within the true redshift range.]  Top panel: The traditional MAP reduction of a photo-$z$ PDF against the true redshifts with a few rescaled photo-$z$ interim posteriors are overplotted in solid lines, with a dotted line indicating zero probability.  Bottom panel: Various estimators of $\ln[n(z)]$, the interim prior, and the true $\ln[n(z)]$ as a continuous function and under a binned parametrization.}
->>>>>>> 396f2ce7
 		\label{fig:intscat}
 	\end{center}
 \end{figure}
 
-<<<<<<< HEAD
 To emulate intrinsic scatter, we modify the fiducial case to simply broaden the single Gaussian component of the likelihood.  To enforce self-consistency, the mean is a random variable drawn from a Gaussian distribution with the newly increased variance.
-=======
-As the intrinsic scatter increases, the discrepancy between estimators increases.  
->>>>>>> 396f2ce7
 
 \subsubsection{Template-like Catastrophic Outliers}
 \label{sec:tempcatout}
@@ -286,14 +227,9 @@
 
 \begin{figure}
 	\begin{center}
-<<<<<<< HEAD
-		%\includegraphics[width=0.5\textwidth]{pgm.png}
-		\caption{[plot of $z_{phot}$ vs. $z_{spec}$ with template-like catastrophic outliers]}
-=======
 		\includegraphics[width=0.5\textwidth]{fig/template_outliers/scatter.png}\\
 		\includegraphics[width=0.5\textwidth]{fig/template_outliers/estimators.png}		
 		\caption{Top panel: The traditional MAP reduction of a photo-$z$ PDF against the true redshifts with a few rescaled photo-$z$ interim posteriors are overplotted in solid lines, with a dotted line indicating zero probability.  Bottom panel: Various estimators of $\ln[n(z)]$, the interim prior, and the true $\ln[n(z)]$ as a continuous function and under a binned parametrization.}
->>>>>>> 396f2ce7
 		\label{fig:tempcatout}
 	\end{center}
 \end{figure}
@@ -305,14 +241,9 @@
 
 \begin{figure}
 	\begin{center}
-<<<<<<< HEAD
-		%\includegraphics[width=0.5\textwidth]{pgm.png}
-		\caption{[plot of $z_{phot}$ vs. $z_{spec}$ with training-like catastrophic outliers]}
-=======
 		\includegraphics[width=0.5\textwidth]{fig/training_outliers/scatter.png}\\
 		\includegraphics[width=0.5\textwidth]{fig/training_outliers/estimators.png}	
 		\caption{[This has proven to be the most challenging test case to implement, and there's clearly still a bug in the function that makes the likelihoods.]}
->>>>>>> 396f2ce7
 		\label{fig:traincatout}
 	\end{center}
 \end{figure}
@@ -322,11 +253,7 @@
 
 The interim prior encapsulates the the relationship between observed photometry and redshift information upon which a photo-$z$ estimate is based.  Interim priors are in general not identical to the true $n(z)$ we wish to estimate; if they were, we would not need any data!  For template fitting photo-$z$ methods, the interim prior is usually an input chosen by the researcher.  However, for machine learning methods, the interim prior is some function of the training set data that in many cases may be influenced by random numbers and is rarely output with the redshift estimates.  Interim priors for template fitting methods tend to have incomplete coverage in the space of true photometry, because they are limited by the choice of the library of SEDs.  Interim priors for machine learning methods tend to have incomplete coverage in the space of redshifts, because there are fewer galaxies with spectroscopically confirmed redshifts at high redshifts than low redshifts.
 
-<<<<<<< HEAD
-Existing $n(z)$ estimation routines will always produce a biased estimator when the interim prior is not equal to the true $n(z)$.  We demonstrate here that regardless of the appropriateness of the interim prior as an approximation to the true $n(z)$, \chippr is not affected by the choice of the interim prior so long as it has nontrivial coverage in the space of redshift.
-=======
 Existing $n(z)$ estimation routines will always produce a biased estimator when the interim prior is not equal to the true $n(z)$.  We demonstrate here that regardless of the appropriateness of the interim prior as an approximation to the true $n(z)$, \chippr is not affected by the choice of the interim prior so long as it has nontrivial coverage in the space of redshift.  These tests modify Step \ref{itm:interim} of Sec. \ref{sec:mockdata}.
->>>>>>> 396f2ce7
 
 \subsubsection{Template-like Interim Prior}
 \label{sec:tempintpr}
@@ -335,14 +262,9 @@
 
 \begin{figure}
 	\begin{center}
-<<<<<<< HEAD
-		%\includegraphics[width=0.5\textwidth]{pgm.png}
-		\caption{[plot of template-like (multimodal) interim prior]}
-=======
 		\includegraphics[width=0.5\textwidth]{fig/template_prior/scatter.png}\\
 		\includegraphics[width=0.5\textwidth]{fig/template_prior/estimators.png}	
 		\caption{[The case of a multimodal interim prior was a very compelling test in the previous version but somehow isn't anymore.]}
->>>>>>> 396f2ce7
 		\label{fig:tempintpr}
 	\end{center}
 \end{figure}
@@ -350,14 +272,6 @@
 \subsubsection{Training-like Interim Prior}
 \label{sec:trainintpr}
 
-<<<<<<< HEAD
-An interim prior based on a training set may be biased toward low redshifts due to the dearth of distant galaxies with spectroscopic redshifts.  The interim prior shown in Fig. \ref{fig:trainintpr} is an emulation of an interim prior corresponding to a training set biased in this way.
-
-\begin{figure}
-	\begin{center}
-		%\includegraphics[width=0.5\textwidth]{pgm.png}
-		\caption{[plot of training-like (low-$z$ favoring) interim prior]}
-=======
 An interim prior based on a training set may be biased toward low redshifts due to the dearth of distant galaxies with spectroscopic redshifts.  The interim prior shown in Fig. \ref{fig:trainintpr} is an emulation of an interim prior corresponding to a training set biased in this way.  We chose an interpolation of the interim prior used for the SDSS DR8 photo-$z$ PDFs.  
 
 \begin{figure}
@@ -365,32 +279,10 @@
 		\includegraphics[width=0.5\textwidth]{fig/training_prior/scatter.png}\\
 		\includegraphics[width=0.5\textwidth]{fig/training_prior/estimators.png}	
 		\caption{[The case of a low-$z$ favoring interim prior was a very compelling test in the previous version but somehow isn't anymore.]}
->>>>>>> 396f2ce7
 		\label{fig:trainintpr}
 	\end{center}
 \end{figure}
 
-<<<<<<< HEAD
-\subsection{Underlying $n(z)$ Effects}
-\label{sec:truth}
-
-Existing $n(z)$ estimators are systematically smoother than the true $n(z)$.  Here we show that the traditional estimators of $n(z)$ cannot recover a highly featured $n(z)$.  The implication of this failure is quite serious; the consistently smooth, unimodal $n(z)$ estimates appearing in the literature could result from much more featured true redshift distributions, and there would be no way to catch this error without using a fully probabilistic method.
-
-\subsubsection{Featured $n(z)$}
-\label{sec:featured}
-
-In this test, we choose the true $n(z)$ of Fig. \ref{fig:featured}, which has nontrivial structure.
-
-\begin{figure}
-	\begin{center}
-		%\includegraphics[width=0.5\textwidth]{pgm.png}
-		\caption{[plot of a highly featured (delta function or multimodal?) true $n(z)$]}
-		\label{fig:featured}
-	\end{center}
-\end{figure}
-
-=======
->>>>>>> 396f2ce7
 \section{Application to Realistic Mock Data}
 \label{sec:application}
 
@@ -409,7 +301,6 @@
 \subsubsection{Cosmological Constraint Metric}
 \label{sec:cosmo}
 
-<<<<<<< HEAD
 Because the realistic mock data of Sec. \ref{sec:buzzard} is associated with true values of the cosmological parameters, we may compare the quality of cosmological constraints under different estimators of $n(z)$, creating a figure like Fig. \ref{eq:scgsr}.  We perform this analysis using a forecasting code that takes $n(z)$ and produces projected error ellipses in the space of cosmological parameters.  
 
 \begin{figure}
@@ -421,22 +312,13 @@
 \end{figure}
 
 % \textbf{Check Dark Energy Task Force metrics on error ellipses, multi-dimensional KLD, centroid offset, etc.}
-=======
-Because the mock data is associated with true values of the cosmological parameters, we may compare the quality of cosmological constraints.
-
-\textbf{Check Dark Energy Task Force metrics on error ellipses, multi-dimensional KLD, centroid offset, etc.}
->>>>>>> 396f2ce7
 
 \subsection{Results}
 \label{sec:results}
 
 \begin{figure}
 	\begin{center}
-<<<<<<< HEAD
-		%\includegraphics[width=0.5\textwidth]{pgm.png}
-=======
-		%\includegraphics[width=0.5\textwidth]{money.png}
->>>>>>> 396f2ce7
+% 		\includegraphics[width=0.5\textwidth]{money.png}
 		\caption{[moneyplot of error ellipses resulting from different $n(z)$ estimators]}
 		\label{fig:money}
 	\end{center}
