def check_prob_params(params):
    """
    Sets parameter values pertaining to components of probability

    Parameters
    ----------
    params: dict
        dictionary containing key/value pairs for probability

    Returns
    -------
    params: dict
        dictionary containing key/value pairs for probability
    """
    if 'prior_mean' not in params:
        params['prior_mean'] = 'interim'
    else:
        params['prior_mean'] = params['prior_mean'][0]
    if 'no_prior' not in params:
        params['no_prior'] = 0
    else:
        params['no_prior'] = int(params['no_prior'][0])
    if 'no_data' not in params:
        params['no_data'] = 0
    else:
        params['no_data'] = int(params['no_data'][0])
    return params

def make_true_nz(test_name):
    """
    Function to create true redshift distribution to be shared among several
    test cases

    Parameters
    ----------
    test_name: string
        name used to look up parameters for making true_nz

    Returns
    -------
    true_nz: chippr.gmix object
        gaussian mixture probability distribution

    Notes
    -----
    test_name is currently ignored but will soon be used to load parameters for
    making true_nz instead of hardcoded values.
    """
    true_amps = np.array([0.20, 0.35, 0.55])
    true_means = np.array([0.5, 0.2, 0.75])
    true_sigmas = np.array([0.4, 0.2, 0.1])

    true_nz = chippr.gmix(true_amps, true_means, true_sigmas, limits=(0., 1.))

    return(true_nz)

def set_up_prior(data, params):
    """
    Function to create prior distribution from data

    Parameters
    ----------
    data: dict
        catalog dictionary containing bin endpoints, log interim prior, and log
        interim posteriors
    params: dict
        dictionary of parameter values for creation of prior

    Returns
    -------
    prior: chippr.mvn object
        prior distribution as multivariate normal
    """
    zs = data['bin_ends']
    log_nz_intp = data['log_interim_prior']
    log_z_posts = data['log_interim_posteriors']

    z_difs = zs[1:]-zs[:-1]
    z_mids = (zs[1:]+zs[:-1])/2.
    n_bins = len(z_mids)

    n_pdfs = len(log_z_posts)

    a = 1.# / n_bins
    b = 30.#1. / z_difs ** 2
    c = a / n_pdfs
    prior_var = np.eye(n_bins)
    for k in range(n_bins):
        prior_var[k] = a * np.exp(-0.5 * b * (z_mids[k] - z_mids) ** 2)
    prior_var += c * np.identity(n_bins)

    prior_mean = log_nz_intp
    prior = mvn(prior_mean, prior_var)
    if params['prior_mean'] is 'sample':
        prior_mean = prior.sample_one()
        prior = mvn(prior_mean, prior_var)

    return (prior, prior_var)

def do_inference(given_key):
    """
    Function to do inference from a catalog of photo-z interim posteriors

    Parameters
    ----------
    given_key: string
        name of test case to be run
    """
    test_info = all_tests[given_key]
    test_name = test_info['name']
    true_nz = test_info['truth']

    test_name = test_name[:-1]
    param_file_name = test_name + '.txt'

    params = chippr.utils.ingest(param_file_name)
<<<<<<< HEAD
    params = defaults.check_inf_params(params)
=======
    params = check_prob_params(params)
    params = defaults.check_inf_params(params)
    print('script sees params: '+str(params))
>>>>>>> fcc2b03d

    test_dir = os.path.join(result_dir, test_name)
    simulated_posteriors = catalog(params=param_file_name, loc=test_dir)
    saved_location = 'data'
    saved_type = '.txt'
    data = simulated_posteriors.read(loc=saved_location, style=saved_type)
    zs = data['bin_ends']
    z_difs = zs[1:]-zs[:-1]

<<<<<<< HEAD
    prior = set_up_prior(data)
    n_bins = len(data['log_interim_prior'])
    if params['n_walkers'] is not None:
        n_ivals = params['n_walkers']
    else:
        n_ivals = 2 * n_bins
    initial_values = prior.sample(n_ivals)
=======
    (prior, cov) = set_up_prior(data, params)
>>>>>>> fcc2b03d

    nz = log_z_dens(data, prior, truth=true_nz, loc=test_dir, params=param_file_name, vb=True)

    nz_stacked = nz.calculate_stacked()
    print('stacked: '+str(np.dot(np.exp(nz_stacked), z_difs)))
    nz_mmap = nz.calculate_mmap()
    print('MMAP: '+str(np.dot(np.exp(nz_mmap), z_difs)))
    nz_mexp = nz.calculate_mexp()
<<<<<<< HEAD
    nz_mmle = nz.calculate_mmle(nz_stacked)
    nz_samps = nz.calculate_samples(initial_values)
=======
    print('MExp: '+str(np.dot(np.exp(nz_mexp), z_difs)))
    nz_mmle = nz.calculate_mmle(nz_stacked, no_data=params['no_data'], no_prior=params['no_prior'])
    print('MMLE: '+str(np.dot(np.exp(nz_mmle), z_difs)))
    nz.plot_estimators()
    nz.write('nz.p')

    #start_mean = mvn(nz_mmle, cov).sample_one()
    start = prior#mvn(data['log_interim_prior'], cov)

    n_bins = len(nz_mmle)
    if params['n_walkers'] is not None:
        n_ivals = params['n_walkers']
    else:
        n_ivals = 10 * n_bins
    initial_values = start.sample(n_ivals)

    nz_samps = nz.calculate_samples(initial_values, no_data=params['no_data'], no_prior=params['no_prior'])

>>>>>>> fcc2b03d
    nz_stats = nz.compare()

    nz.plot_estimators()
    nz.write('nz.p')

if __name__ == "__main__":

    import numpy as np
    import os

    import chippr
    from chippr import *

    result_dir = os.path.join('..', 'results')
    test_name = 'null_test\n'
    all_tests = {}
    true_nz = make_true_nz(test_name)
    test_info = {}
    test_info['name'] = test_name
    test_info['truth'] = true_nz
    all_tests[test_name] = test_info

    do_inference(test_name)<|MERGE_RESOLUTION|>--- conflicted
+++ resolved
@@ -114,13 +114,9 @@
     param_file_name = test_name + '.txt'
 
     params = chippr.utils.ingest(param_file_name)
-<<<<<<< HEAD
-    params = defaults.check_inf_params(params)
-=======
     params = check_prob_params(params)
     params = defaults.check_inf_params(params)
     print('script sees params: '+str(params))
->>>>>>> fcc2b03d
 
     test_dir = os.path.join(result_dir, test_name)
     simulated_posteriors = catalog(params=param_file_name, loc=test_dir)
@@ -130,17 +126,7 @@
     zs = data['bin_ends']
     z_difs = zs[1:]-zs[:-1]
 
-<<<<<<< HEAD
-    prior = set_up_prior(data)
-    n_bins = len(data['log_interim_prior'])
-    if params['n_walkers'] is not None:
-        n_ivals = params['n_walkers']
-    else:
-        n_ivals = 2 * n_bins
-    initial_values = prior.sample(n_ivals)
-=======
     (prior, cov) = set_up_prior(data, params)
->>>>>>> fcc2b03d
 
     nz = log_z_dens(data, prior, truth=true_nz, loc=test_dir, params=param_file_name, vb=True)
 
@@ -149,10 +135,6 @@
     nz_mmap = nz.calculate_mmap()
     print('MMAP: '+str(np.dot(np.exp(nz_mmap), z_difs)))
     nz_mexp = nz.calculate_mexp()
-<<<<<<< HEAD
-    nz_mmle = nz.calculate_mmle(nz_stacked)
-    nz_samps = nz.calculate_samples(initial_values)
-=======
     print('MExp: '+str(np.dot(np.exp(nz_mexp), z_difs)))
     nz_mmle = nz.calculate_mmle(nz_stacked, no_data=params['no_data'], no_prior=params['no_prior'])
     print('MMLE: '+str(np.dot(np.exp(nz_mmle), z_difs)))
@@ -171,7 +153,6 @@
 
     nz_samps = nz.calculate_samples(initial_values, no_data=params['no_data'], no_prior=params['no_prior'])
 
->>>>>>> fcc2b03d
     nz_stats = nz.compare()
 
     nz.plot_estimators()
